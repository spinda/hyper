--- conflicted
+++ resolved
@@ -24,15 +24,6 @@
 unicase = "1.0"
 url = "1.0"
 
-<<<<<<< HEAD
-[dependencies.cookie]
-version = "0.5"
-=======
-[dependencies.solicit]
-version = "0.4"
->>>>>>> f22701f7
-default-features = false
-
 [dev-dependencies]
 env_logger = "0.3"
 
